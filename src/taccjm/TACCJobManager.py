--- conflicted
+++ resolved
@@ -24,6 +24,7 @@
 import logging                  # Used to setup the Paramiko log file
 import datetime                 # Date time functionality
 import configparser             # For reading configs
+import stat                     # For determining if remote paths are directories
 from jinja2 import Template     # For templating input json files
 
 # Modified paramiko ssh client and common paramiko exceptions
@@ -126,18 +127,10 @@
 #SBATCH -t {rt}                                   # Run time (hh:mm:ss)"""
 
 
-<<<<<<< HEAD
-    def __init__(self, system, user=None, psw=None, mfa=None, apps_dir='taccjm-apps', 
-            jobs_dir='taccjm-jobs', trash_dir='taccjm-trash', scripts_dir='taccjm-scripts'):
-        """
-        Create a new TACC Job Manager for jobs executed on TACC desired system
-        
-=======
     def __init__(self, system, user=None, psw=None, mfa=None, working_dir='taccjm'):
         """
         Create a new TACC Job Manager instance for apps/jobs on given TACC system.
 
->>>>>>> f853b4d8
         Parameters
         ----------
         system : str
@@ -177,7 +170,7 @@
 
         # Get taccjm working directory, relative to users scratch directory
         logger.info("Resolving SCRATCH directory path ${self.SCRATCH_DIR} for user {self.user}")
-        scratch_dir = self._execute_command(f"echo {self.SCRATCH_DIR}").strip()
+        self.scratch_dir = scratch_dir = self._execute_command(f"echo {self.SCRATCH_DIR}").strip()
         taccjm_dir = posixpath.join(scratch_dir, working_dir)
 
         # Initialze jobs, apps, scripts, and trash dirs
@@ -420,56 +413,6 @@
         files.sort()
         return files
 
-
-    def send_file(self, local, remote, exclude_hidden=True):
-        remote_fname = os.path.basename(remote)
-        remote_dir = os.path.abspath(os.path.join(remote, os.pardir))
-        if os.path.isdir(local):
-            fname = os.path.basename(local)
-            local_tar_file = f".{fname}.taccjm.tar"
-            remote_tar_file = f"{remote_dir}/.taccjm_temp_{fname}.tar"
-            with tarfile.open(local_tar_file, "w:gz") as tar:
-                if exclude_hidden:
-                    tar.add(local, arcname=remote_fname,
-                      filter=lambda x : x if not os.path.basename(x.name).startswith('.') else None)
-                else:
-                    tar.add(local, arcname=remote_fname)
-
-            self._copy_tmp_tarfile(local_tar_file, remote_tar_file)
-        else:
-            with self._client.open_sftp() as sftp:
-                sftp.put(local, remote)
-
-        # Return list of items in directory where file or directory sent should be
-        return self.list_files(path=remote_dir)
-
-    def _copy_tmp_tarfile(self, local_tar_file, remote_tar_file):
-        # Send tar file
-        with self._client.open_sftp() as sftp:
-            sftp.put(local_tar_file, remote_tar_file)
-
-        # Remove local tar file if sent successfully
-        os.remove(local_tar_file)
-        remote_dir = os.path.dirname(remote_tar_file)
-
-        # Now untar file in destination and remove remote tar file
-        untar_cmd = f"tar -xzvf {remote_tar_file} -C {remote_dir}; rm {remote_tar_file}"
-        self._execute_command(untar_cmd)
-
-
-    def send_directory_contents(self, source_dir, remote_dir):
-        """Send every file in a local directory to a remote one - without copying the directory itself.
-        """
-
-        local_tar_file = f".tmp_taccjm.tar"
-        remote_tar_file = f"{remote_dir}/.tmp_taccjm.tar"
-        with tarfile.open(local_tar_file, "w:gz") as tar:
-            for fname in os.listdir(source_dir):
-                tar.add(source_dir+"/"+fname, arcname=fname,
-                    filter=lambda x: x if not os.path.basename(x.name).startswith(".") else None)
-
-        self._copy_tmp_tarfile(local_tar_file, remote_tar_file)
-
     def peak_file(self, path, head=-1, tail=-1):
         """
         Performs head/tail on file at given path to "peak" at file.
@@ -512,7 +455,7 @@
             cmnd = f"head {path}"
         try:
             ret = self._execute_command(cmnd)
-        except TJMCommandErrror as t:
+        except TJMCommandError as t:
             if 'Permission denied' in t.stderr:
                 msg = f"peak_file - Dont have permission to access {path}"
                 raise PermissionError(errno.EACCES, msg, path)
@@ -572,8 +515,7 @@
 
         """
         # Unix paths -> Get file remote file name and directory
-        remote_fname = '/'.join(remote.strip('/').split('/')[-1:])
-        remote_dir = '/'.join(remote.strip('/').split('/')[:-1])
+        remote_dir, remote_fname = os.path.split(remote)
         remote_dir = '.' if remote_dir=='' else remote_dir
 
         try:
@@ -585,7 +527,7 @@
 
                 # Package tar file -> Recursive call
                 with tarfile.open(local_tar_file, "w:gz") as tar:
-                    f = lambda x : x if fnmatch.fnmatch(x, file_filter) else None
+                    f = lambda x : x if fnmatch.fnmatch(x.name, file_filter) else None
                     tar.add(local, arcname=remote_fname, filter=f)
 
                 # Send tar file
@@ -611,26 +553,26 @@
             else:
                 raise FileNotFoundError(errno.ENOENT, os.strerror(errno.ENOENT), local)
         except FileNotFoundError as f:
-            msg = f"send_file - No such file or folder {f.filename}."
+            msg = f"upload - No such file or folder {f.filename}."
             logger.error(msg)
             raise FileNotFoundError(errno.ENOENT, msg, f.filename)
         except PermissionError as p:
-            msg = f"send_file - Permission denied on {p.filename}"
+            msg = f"upload - Permission denied on {p.filename}"
             logger.error(msg)
             raise PermissionError(errno.EACCES, msg, p.filename)
-        except TJMCommandErrror as t:
-            t.message = f"send_file - Error unpacking tar file in remote directory"
+        except TJMCommandError as t:
+            t.message = f"upload - Error unpacking tar file in remote directory"
             logger.error(t.message)
             raise t
         except Exception as e:
-            msg = f"send_file - Unexepcted error {e.__str__()}"
+            msg = f"upload - Unexpected error {e.__str__()}"
             logger.error(msg)
             raise e
 
 
     def download(self, remote, local, file_filter='*'):
         """
-        Downloads file or folder from remote path on TACC resoirce to local path. If a
+        Downloads file or folder from remote path on TACC resource to local path. If a
         file is specified, the local path is the destination path of the file to be
         downloaded If a folder is specified, all folder contents (recursive) are
         compressed into a .tar.gz file before being downloaded and the contents are
@@ -671,37 +613,23 @@
 
         """
 
-        is_dir = True
         local = local.rstrip('/')
-        try:
-            # Below command is a way of checking if file is a directory, if it is,
-            # It will proceed with tar-ing the file. If not we should get an error
-            fname = os.path.basename(remote)
-            cmd = f"cd {remote}" + "/.. && { tar -czvf " + f"{fname}.tar.gz {fname}" +"; }"
-            self._execute_command(cmd)
-
-            # Transfering tar file instead
-            local_dir = os.path.abspath(os.path.join(local, os.pardir))
-            local = f"{local_dir}/{fname}.tar.gz"
-            remote = f"{remote}.tar.gz"
-        except TJMCommandErrror as t:
-            if 'Not a directory' in t.stderr:
-                # Could still be a file, continue
-                is_dir = False
-                pass
-            elif 'Permission denied' in t.stderr:
-                msg = f"download - Permission denied on {remote}"
-                logger.error(msg)
-                raise PermissionError(errno.EACCES, msg, remote)
-            else:
-                t.message = f"download - Error compressing data to download."
-                logger.error(t.message)
-                raise t
-
-        # Transfer the data
+        remote = remote.rstrip('/')
         try:
             with self._client.open_sftp() as sftp:
-                sftp.get(local, remote)
+                fileattr = sftp.stat(remote)
+                is_dir = stat.S_ISDIR(fileattr.st_mode)
+                if is_dir:
+                    dirname, fname = os.path.split(remote)
+                    self._execute_command(f"cd {dirname} && tar -czvf {fname}.tar.gz {fname}")
+                    local_dir = os.path.abspath(os.path.join(local, os.pardir))
+                    local = f"{local_dir}/{fname}.tar.gz"
+                    remote = f"{dirname}/{fname}.tar.gz"
+                sftp.get(remote, local)
+                if is_dir:
+                    with tarfile.open(local) as tar:
+                        tar.extractall(path=os.path.dirname(local))
+                    os.remove(local)
         except FileNotFoundError as f:
             msg = f"download - No such file or folder {f.filename}."
             logger.error(msg)
@@ -710,15 +638,6 @@
             msg = f"download - Permission denied on {p.filename}"
             logger.error(msg)
             raise PermissionError(errno.EACCES, msg, p.filename)
-        except Exception as e:
-            msg = f"download - Unknown error downloading data via sftp."
-            logger.error(t.message)
-            raise e
-
-        if is_dir:
-            with tarfile.open(local) as tar:
-                tar.extractall(path=local)
-            os.remove(local)
 
 
     # TODO: Implement sending pickled data?
@@ -840,7 +759,7 @@
             json_config = json.loads(Template(file_.read()).render(config))
 
         # Treat kwargs as override parameters
-        json_config = self._update_dic_keys(json_config, kwargs)
+        json_config = self._update_dic_keys(json_config, **kwargs)
 
         # Return json_config
         return json_config
@@ -1082,21 +1001,7 @@
 
         # Add paths to job inputs as argument 
         for arg, path in job_config['inputs'].items():
-<<<<<<< HEAD
-            dest_path = '/'.join([job_dir, os.path.basename(path)])
-            try:
-                if os.path.isdir(path):
-                    # Just send all the files in the directory over - instead of
-                    # forcing the user to pasa a zip archive
-                    self.send_directory_contents(path, job_dir)
-                continue
-                self.send_data(path, dest_path)
-            except Exception as e:
-                self._cleanup_job_low(job_config)
-                msg = f"Unable to send input file for arg {arg['name']} to dest {dest_path}"
-=======
             job_args[arg] = '/'.join([job_config['job_dir'], os.path.basename(path)])
->>>>>>> f853b4d8
 
         # Add on parameters passed to job 
         job_args.update(job_config['parameters'])
@@ -1480,7 +1385,7 @@
                 with sftp.open(remote_path, "w") as fp:
                     fp.write("#!" + python_path + "\n" + script)
         else:
-            self.send_file(local_fname, remote_path)
+            self.upload(local_fname, remote_path)
          
         self._execute_command(f"chmod +x {remote_path}")
 
